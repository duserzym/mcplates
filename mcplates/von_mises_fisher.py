--- conflicted
+++ resolved
@@ -79,16 +79,10 @@
             return samples
             
         cartesian_samples = cartesian_sample_generator(size) 
-<<<<<<< HEAD
         count = size if size is not None else 1
-        colat_samples = np.fromiter( (np.arccos( s[2]/np.sqrt(np.dot(s,s)) ) for s in cartesian_samples), dtype=np.float64, count=count)
-        lon_samples = np.fromiter( (np.arctan2( s[1], s[0] ) for s in cartesian_samples), dtype=np.float64, count=count)
-        return np.transpose(np.vstack((lon_samples, colat_samples)))*r2d
-=======
         lat_samples = np.fromiter( (np.pi/2. - np.arccos( s[2]/np.sqrt(np.dot(s,s)) ) for s in cartesian_samples), dtype=np.float64, count=size)
         lon_samples = np.fromiter( (np.arctan2( s[1], s[0] ) for s in cartesian_samples), dtype=np.float64, count=size)
         return np.transpose(np.vstack((lon_samples, lat_samples)))*r2d
->>>>>>> 9597b9b5
 
     def logp(self, lon_lat):
         kappa = self.kappa
